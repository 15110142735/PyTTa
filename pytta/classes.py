# -*- coding: utf-8 -*-
"""
Classes:
---------

@Autores:
- Matheus Lazarin Alberto, mtslazarin@gmail.com
- João Vitor Gutkoski Paes, joao.paes@eac.ufsm.br

This submodule is mainly the means to an end. PyTTa is made intended to be
user friendly, the manipulation of the classes are documented here, but their
instantiation should be used through the <generate> submodule:

    >>> pytta.generate.sweep()
    >>> pytta.generate.noise()
    >>> pytta.generate.measurement('playrec')
    >>> pytta.generate.measurement('rec', lengthDomain = 'time', timeLen = 5)

This way, the default settings will be loaded into any object instantiated.

User intended classes:

    >>> pytta.SignalObj()
    >>> pytta.RecMeasure()
    >>> pytta.PlayRecMeasure()
    >>> pytta.FRFMeasure()

For further information see the specific class, or method, documentation
"""

# Importing modules
import numpy as np
import matplotlib.pyplot as plt
import scipy.signal as ss
import scipy.io as sio
import sounddevice as sd
from pytta import default
from typing import Optional, List
import time
import copy as cp


class PyTTaObj(object):
    """
    PyTTa object class to define some properties and methods to be used
    by any signal and processing classes. pyttaObj is a private class created
    just to shorten attributes declaration to each PyTTa class.

    Properties(self): (default), (dtype), meaning;

        * samplingRate (44100), (int):
            signal's sampling rate;
        * lengthDomain ('time'), (str):
            input array's domain. May be 'time' or 'samples';
        * timeLength (seconds), (float):
            signal's time length in seconds;
        * fftDegree (fftDegree), (float):
            2**fftDegree signal's number of samples;
        * numSamples (samples), (int):
            signal's number of samples
        * freqMin (20), (int):
            minimum frequency bandwidth limit;
        * freqMax (20000), (int):
            maximum frequency bandwidth limit;
        * comment ('No comments.'), (str):
            some commentary about the signal or measurement object;
    """

    def __init__(self,
                 samplingRate=None,
                 lengthDomain=None,
                 fftDegree=None,
                 timeLength=None,
                 numSamples=None,
                 freqMin=None,
                 freqMax=None,
                 comment="No comments."):

        self._lengthDomain = lengthDomain
        self._samplingRate = samplingRate
        self._fftDegree = fftDegree
        self._timeLength = timeLength
        self._numSamples = numSamples
        if freqMin is None or freqMax is None:
            self._freqMin, self._freqMax = default.freqMin, default.freqMax
        else:
            self._freqMin, self._freqMax = freqMin, freqMax
        self._comment = comment
        return

# PyTTaObj Properties
    @property
    def samplingRate(self):
        return self._samplingRate

    @samplingRate.setter
    def samplingRate(self, newSamplingRate):
        self._samplingRate = newSamplingRate
        return

    @property
    def lengthDomain(self):
        return self._lengthDomain

    @lengthDomain.setter
    def lengthDomain(self, newDomain):
        self._lengthDomain = newDomain
        return

    @property
    def fftDegree(self):
        return self._fftDegree

    @fftDegree.setter
    def fftDegree(self, newFftDegree):
        self._fftDegree = newFftDegree
        return

    @property
    def timeLength(self):
        return self._timeLength

    @timeLength.setter
    def timeLength(self, newTimeLength):
        self._timeLength = newTimeLength
        return

    @property
    def numSamples(self):
        return self._numSamples

    @numSamples.setter
    def numSamples(self, newNumSamples):
        self._numSamples = newNumSamples
        return

    @property
    def freqMin(self):
        return self._freqMin

    @freqMin.setter
    def freqMin(self, newFreqMin):
        self._freqMin = newFreqMin
        return

    @property
    def freqMax(self):
        return self._freqMax

    @freqMax.setter
    def freqMax(self, newFreqMax):
        self._freqMax = newFreqMax
        return

    @property
    def comment(self):
        return self._comment

    @comment.setter
    def comment(self, newComment):
        self._comment = newComment
        return

# PyTTaObj Methods
    def __call__(self):
        for name, value in vars(self).items():
            if len(name) <= 8:
                print(name[1:] + '\t\t =', value)
            else:
                print(name[1:] + '\t =', value)
        return

    def save_mat(self, filename=time.ctime(time.time())):
        myObj = vars(self)
        for key, value in myObj.items():
            if value is None:
                myObj[key] = 0
            if isinstance(myObj[key], dict) and len(value) == 0:
                myObj[key] = 0
        myObjno_ = {}
        for key, value in myObj.items():
            if key.find('_') >= 0:
                key = key.replace('_', '')
            myObjno_[key] = value
        sio.savemat(filename, myObjno_, format='5', oned_as='column')
        return


class ChannelObj(object):
<<<<<<< HEAD
    """

    """
    def __init__(self, name='', unit='', CF=1, calibCheck=False):
=======

    def __init__(self,
                 name='',
                 unit='',
                 CF=1,
                 calibCheck=False):
>>>>>>> 82bdded9
        self.name = name
        self.unit = unit
        self.CF = CF
        self.calibCheck = calibCheck

<<<<<<< HEAD
# ChannelObj properties
=======
    def __mul__(self, other):
        if not isinstance(other, ChannelObj):
            raise TypeError('Can\'t "multiply" by other \
                            type than a ChannelObj')
        newCh = ChannelObj(name=self.name+'.'+other.name,
                           unit=self.unit+'.'+other.unit,
                           CF=self.CF*other.CF,
                           calibCheck=self.calibCheck if self.calibCheck
                           else other.calibCheck)
        return newCh

    def __truediv__(self, other):
        if not isinstance(other, ChannelObj):
            raise TypeError('Can\'t "divide" by other type than a ChannelObj')
        newCh = ChannelObj(name=self.name+'/'+other.name,
                           unit=self.unit+'/'+other.unit,
                           CF=self.CF/other.CF,
                           calibCheck=self.calibCheck if self.calibCheck
                           else other.calibCheck)
        return newCh

# ChannelObj properties

>>>>>>> 82bdded9
    @property
    def name(self):
        return self._name

    @name.setter
    def name(self, newname):
        if isinstance(newname, str):
            self._name = newname
        else:
            raise TypeError('Channel name must be a string.')
<<<<<<< HEAD
        return
=======
>>>>>>> 82bdded9

    @property
    def unit(self):
        return self._unit

    @unit.setter
    def unit(self, newunit):
        if isinstance(newunit, str):
            if newunit == 'V':
                self._unit = newunit
                self.dBName = 'dBu'
                self.dBRef = 0.775
            elif newunit == 'Pa':
                self._unit = newunit
                self.dBName = 'dB(z)'
                self.dBRef = 2e-5
            elif newunit == 'W/m^2':
                self._unit = newunit
                self.dBName = 'dB'
                self.dBRef = 1e-12
            elif newunit == '':
                self._unit = ''
                self.dBName = 'dBFs'
                self.dBRef = 1
            else:
<<<<<<< HEAD
                raise TypeError(newunit + ' unit not accepted. Must be \
                                \'Pa\', \'V\', \'W/m^2\'  or \'\'.')
        else:
            raise TypeError('Channel unit must be a string.')
        return
=======
                raise TypeError(newunit+' unit not accepted. Must be \'Pa\', \
                                \'V\', \'W/m^2\'  or \'\'.')
        else:
            raise TypeError('Channel unit must be a string.')
>>>>>>> 82bdded9

    @property
    def CF(self):
        return self._CF

    @CF.setter
    def CF(self, newCF):
        if isinstance(newCF, float) or isinstance(newCF, int):
            self._CF = newCF
        else:
            raise TypeError('Channel correction factor must be a number.')
        return

    @property
    def calibCheck(self):
        return self._calibCheck

    @calibCheck.setter
    def calibCheck(self, newcalibCheck):
        if isinstance(newcalibCheck, bool):
            self._calibCheck = newcalibCheck
        else:
            raise TypeError('Channel calibration check must be True or False.')
<<<<<<< HEAD
        return

=======


class ChannelsList():

    def __init__(self, chN=0):
        # TODO
        self._channels = []
        if not isinstance(chN, int):
            raise ValueError('Number of channels must be an int')
        for index in range(chN):
            self._channels.append(ChannelObj())
        pass

    def __len__(self):
        return len(self._channels)

    def __getitem__(self, index):
        return self._channels[index]

    def __mul__(self, otherList):
        if not isinstance(otherList, ChannelsList):
            raise TypeError('Can\'t "multiply" by other \
                            type than a ChannelsList')
        if len(self) != len(otherList):
            raise ValueError('Channels lists must have the same length')
        newChList = ChannelsList()
        for index in range(len(self)):
            newChList.append(self[index]*otherList[index])
        return newChList

    def __truediv__(self, otherList):
        if not isinstance(otherList, ChannelsList):
            raise TypeError('Can\'t "divide" by other \
                            type than a ChannelsList')
        if len(self) != len(otherList):
            raise ValueError('Channels lists must have the same length')
        newChList = ChannelsList()
        for index in range(len(self)):
            newChList.append(self[index]/otherList[index])
        return newChList

    def append(self, newCh):
        if isinstance(newCh, ChannelObj):
            self._channels.append(newCh)
        pass

    def pop(self, Ch):
        if Ch not in range(len(self)):
            raise IndexError('Inexistent Channel index')
        self._channels.pop(Ch)

    def conform_to(self, rule):
        if isinstance(rule, SignalObj):
            dCh = rule.num_channels() - len(self)
            if dCh > 0:
                for i in range(dCh):
                    self.append(ChannelObj(name='Channel '
                                           + str(i+rule.num_channels())))
            if dCh < 0:
                for i in range(0, -dCh):
                    self._channels.pop(-1)
        if isinstance(rule, list):
            self._channels = []
            for index in rule:
                self.append(ChannelObj(name='Channel ' +
                                       str(index)))
        pass

    def _do_rename_channels(self):
        for chIndex in range(len(self)):
            newname = 'Channel ' + str(chIndex+1)
            self._channels[chIndex].name = newname


class SignalObj(PyTTaObj):
>>>>>>> 82bdded9

class SignalObj(PyTTaObj):
    """
    Signal object class.

    Properties:
    ------------

        * domain ('time'), (str):
            domain of the input array;

        * timeSignal (ndarray), (NumPy array):
            signal at time domain;

        * timeVector (ndarray), (NumPy array):
            time reference vector for timeSignal;

        * freqSignal (ndarray), (NumPy array):
            signal at frequency domain;

        * freqVector (ndarray), (NumPy array):
            frequency reference vector for freqSignal;

        * unit (None), (str):
            signal's unit. May be 'V' or 'Pa';

        * channelName (dict), (dict/str):
            channels name dict;

        * samplingRate (44100), (int):
            signal's sampling rate;

        * lengthDomain ('time'), (str):
            input array's domain. May be 'time' or 'samples';

        * timeLength (seconds), (float):
            signal's duration;

        * fftDegree (fftDegree), (float):
            2**fftDegree signal's number of samples;

        * numSamples (samples), (int):
            signal's number of samples

        * freqMin (20), (int):
            minimum frequency bandwidth limit;

        * freqMax (20000), (int):
            maximum frequency bandwidth limit;

        * comment ('No comments.'), (str):
            some commentary about the signal or measurement object;

    Methods:
    ---------

        * num_channels():
            return the number of channels in the instace;

        * max_level():
            return the channel's max levels;

        * play():
            reproduce the timeSignal with default output device;

        * plot_time():
            generates the signal's historic graphic;

        * plot_freq():
            generates the signal's spectre graphic;

        * calib_voltage(refSignalObj,refVrms,refFreq):
            voltage calibration from an input SignalObj;

        * calib_pressure(refSignalObj,refPrms,refFreq):
            pressure calibration from an input SignalObj;

        * save_mat(filename):
            save a SignalObj to a .mat file;
    """

    def __init__(self,
                 signalArray=np.array([0], ndmin=2).T,
                 domain='time',
                 *args,
                 **kwargs):
        # Checking input array dimensions
        if self.size_check(signalArray) > 2:
            message = "No 'pyttaObj' is able handle to arrays with more \
                        than 2 dimensions, '[:,:]', YET!."
            raise AttributeError(message)
        elif self.size_check(signalArray) == 1:
            signalArray = np.array(signalArray, ndmin=2).T

        super().__init__(*args, **kwargs)

<<<<<<< HEAD
        self.channels = []
=======
        self.channels = ChannelsList()
>>>>>>> 82bdded9

        self.domain = domain or args[1]
        if self.domain == 'freq':
            self.freqSignal = signalArray  # [-] signal in frequency domain
        elif self.domain == 'time':
            self.timeSignal = signalArray  # [-] signal in time domain
        else:
            self.timeSignal = signalArray
            self.domain = 'time'
            print('Taking the input as a time domain signal')
<<<<<<< HEAD

        self._do_conform_channels()

=======

        self.channels.conform_to(self)


>>>>>>> 82bdded9
# SignalObj Properties
    @property
    def timeVector(self):
        return self._timeVector

    @property
    def freqVector(self):
        return self._freqVector

<<<<<<< HEAD
    @property
=======
    @property  # when timeSignal is called returns the ndarray
>>>>>>> 82bdded9
    def timeSignal(self):
        return self._timeSignal

    @timeSignal.setter
<<<<<<< HEAD
    def timeSignal(self, newSignal):
        # when timeSignal have new ndarray value, calculate other properties
=======
    def timeSignal(self, newSignal):  # when timeSignal have new ndarray value,
        # calculate other properties
>>>>>>> 82bdded9
        if isinstance(newSignal, np.ndarray):
            if self.size_check(newSignal) == 1:
                newSignal = np.array(newSignal, ndmin=2).T
            self._timeSignal = np.array(newSignal)
<<<<<<< HEAD
            self._freqSignal = np.fft.rfft(self._timeSignal, axis=0, norm=None)
            self._freqSignal = 1/len(self._freqSignal)*self._freqSignal
            # number of samples
            self._numSamples = len(self._timeSignal)
            # size parameter
            self._fftDegree = np.log2(self._numSamples)
            # duration in [s]
            self._timeLength = self.numSamples/self.samplingRate
            # [s] time vector (x axis)
            self._timeVector = np.linspace(0, self.timeLength -
                                           (1/self.samplingRate),
=======
            # [-] signal in frequency domain
            self._freqSignal = np.fft.rfft(self._timeSignal, axis=0, norm=None)
            self._freqSignal = 1/len(self._freqSignal)*self._freqSignal
            self._numSamples = len(self._timeSignal)  # [-] number of samples
            self._fftDegree = np.log2(self._numSamples)  # [-] size parameter
            # [s] signal time lenght
            self._timeLength = self.numSamples / self.samplingRate
            # [s] time vector (x axis)
            self._timeVector = np.linspace(0, self.timeLength
                                           - (1/self.samplingRate),
>>>>>>> 82bdded9
                                           self.numSamples)
            # [Hz] frequency vector (x axis)
            self._freqVector = np.linspace(0, (self.numSamples - 1) *
                                           self.samplingRate /
                                           (2*self.numSamples),
                                           (self.numSamples/2)+1
                                           if self.numSamples % 2 == 0
<<<<<<< HEAD
                                           else (self.numSamples + 1)/2)
            self._do_conform_channels()
=======
                                           else (self.numSamples+1)/2)
            self.channels.conform_to(self)
>>>>>>> 82bdded9
        else:
            raise TypeError('Input array must be a numpy ndarray')
        return

<<<<<<< HEAD
    @property
=======
    @property  # when freqSignal is called returns the normalized ndarray
>>>>>>> 82bdded9
    def freqSignal(self):
        return self._freqSignal

    @freqSignal.setter
    def freqSignal(self, newSignal):
        if isinstance(newSignal, np.ndarray):
            if self.size_check(newSignal) == 1:
                newSignal = np.array(newSignal, ndmin=2).T
            self._freqSignal = np.array(newSignal)
<<<<<<< HEAD
=======
            # self._timeSignal = np.fft.irfft(len(self._freqSignal)*self._freqSignal,axis=0,norm=None) # bug fix for frf stuff
>>>>>>> 82bdded9
            self._timeSignal = np.fft.irfft(self._freqSignal,
                                            axis=0, norm=None)
            self._numSamples = len(self.timeSignal)  # [-] number of samples
            self._fftDegree = np.log2(self.numSamples)  # [-] size parameter
<<<<<<< HEAD
            self._timeLength = self.numSamples/self.samplingRate
            self._timeVector = np.arange(0, self.timeLength,
                                         1/self.samplingRate)
            self._freqVector = np.linspace(0, (self.numSamples-1) *
                                           self.samplingRate /
                                           (2*self.numSamples),
                                           (self.numSamples/2) + 1
                                           if self.numSamples % 2 == 0
                                           else (self.numSamples+1)/2)
            self._do_conform_channels()
=======
            # [s] signal time lenght
            self._timeLength = self.numSamples/self.samplingRate
            # [s] time vector
            self._timeVector = np.arange(0, self.timeLength,
                                         1/self.samplingRate)
            # [Hz] frequency vector
            self._freqVector = np.linspace(0, (self.numSamples-1) *
                                           self.samplingRate /
                                           (2*self.numSamples),
                                           (self.numSamples/2)+1
                                           if self.numSamples % 2 == 0
                                           else (self.numSamples+1)/2)
            self.channels.conform_to(self)
>>>>>>> 82bdded9
        else:
            raise TypeError('Input array must be a numpy ndarray')
        return

# SignalObj Methods
    def mean(self):
        return SignalObj(signalArray=np.mean(self.timeSignal, 1),
                         lengthDomain='time', samplingRate=self.samplingRate)

    def num_channels(self):
        try:
            numChannels = self.timeSignal.shape[1]
        except IndexError:
            numChannels = 1
        return numChannels

    def max_level(self):
        maxlvl = []
        for chIndex in range(self.num_channels()):
            maxAmplitude = np.max(np.abs(self.timeSignal[:, chIndex]))
            maxlvl.append(20*np.log10(maxAmplitude /
                                      self.channels[chIndex].dBRef))
        return maxlvl

    def size_check(self, inputArray=[]):
        if inputArray == []:
            inputArray = self.timeSignal[:]
        return np.size(inputArray.shape)

    def play(self, outChannel=None, latency='low', **kwargs):
        """
        Play method
        """
        if outChannel is None:
            if self.num_channels() <= 1:
                outChannel = default.outChannel
            elif self.num_channels() > 1:
                outChannel = np.arange(1, self.num_channels()+1)
        sd.play(self.timeSignal, self.samplingRate,
                mapping=outChannel, **kwargs)
        return

    def plot_time(self):
        """
        Time domain plotting method
        """
        # DB
        plt.figure(figsize=(10, 5))
        if self.num_channels() > 1:
            for chIndex in range(self.num_channels()):
                label = self.channels[chIndex].name +\
                        ' [' + self.channels[chIndex].unit + ']'
                plt.plot(self.timeVector,
                         self.timeSignal[:, chIndex], label=label)
        else:
            chIndex = 0
            label = self.channels[chIndex].name +\
                ' [' + self.channels[chIndex].unit + ']'
            plt.plot(self.timeVector,
                     self.timeSignal[:, chIndex], label=label)
        plt.legend(loc='best')
        plt.grid(color='gray', linestyle='-.', linewidth=0.4)
        plt.axis((self.timeVector[0] - 10/self.samplingRate,
                  self.timeVector[-1] + 10/self.samplingRate,
                  1.05 * np.min(self.timeSignal),
                  1.05 * np.max(self.timeSignal)))
        plt.xlabel(r'$Time$ [s]')
        plt.ylabel(r'$Amplitude$')
        return

    def plot_freq(self, smooth=False):
        """
        Frequency domain dB plotting method
        """
        plt.figure(figsize=(10, 5))
        if self.num_channels() > 1:
            for chIndex in range(0, self.num_channels()):
                if smooth:
                    Signal = ss.savgol_filter(np.squeeze(np.abs(
                             self.freqSignal[:, chIndex]) / (2**(1/2))),
                             31, 3)
                else:
                    Signal = self.freqSignal[:, chIndex] / (2**(1/2))
                dBSignal = 20 * np.log10(np.abs(Signal)
                                         / self.channels[chIndex].dBRef)
                label = self.channels[chIndex].name \
                    + ' [' + self.channels[chIndex].dBName + ' ref.: ' \
                    + str(self.channels[chIndex].dBRef) + ' ' \
                    + self.channels[chIndex].unit + ']'
                plt.semilogx(self.freqVector, dBSignal, label=label)
        else:
            chIndex = 0
            if smooth:
                Signal = ss.savgol_filter(np.squeeze(np.abs(
                         self.freqSignal[:, chIndex]) / (2**(1/2))),
                         31, 3)
            else:
                Signal = self.freqSignal[:, chIndex] / (2**(1/2))
            dBSignal = 20 * np.log10(np.abs(Signal)
                                     / self.channels[chIndex].dBRef)
            label = self.channels[chIndex].name + ' ['\
                + self.channels[chIndex].dBName + ' ref.: '\
                + str(self.channels[chIndex].dBRef) + ' '\
                + self.channels[chIndex].unit + ']'
            plt.semilogx(self.freqVector, dBSignal, label=label)
        plt.grid(color='gray', linestyle='-.', linewidth=0.4)
        plt.legend(loc='best')
        if np.max(dBSignal) > 0:
            ylim = [1.05*np.min(dBSignal), 1.12*np.max(dBSignal)]
        else:
            ylim = [np.min(dBSignal) - 2, np.max(dBSignal) + 2]
        plt.axis((self.freqMin, self.freqMax, ylim[0], ylim[1]))
        plt.xlabel(r'$Frequency$ [Hz]')
        plt.ylabel(r'$Magnitude$ in dB')
        return

    def plot_spectrogram(self, window='hann', winSize=1024, overlap=0.5):
        _spectrogram, _specTime, _specFreq\
            = self._calc_spectrogram(self.timeSignal[:, 0], overlap,
                                     window, winSize)
        plt.pcolormesh(_specTime.T, _specFreq.T, _spectrogram,
                       cmap=plt.jet(), vmin=-120)
        plt.xlabel(r'$Time$ [s]')
        plt.ylabel(r'$Frequency$ [Hz]')
        plt.colorbar()
        return

    def calib_voltage(self, chIndex, refSignalObj, refVrms=1, refFreq=1000):
        """
        calibVoltage method: use informed SignalObj with a calibration voltage
        signal, and the reference RMS voltage to calculate the Correction
        Factor.

            >>> SignalObj.calibVoltage(chIndex,refSignalObj,refVrms,refFreq)

        Parameters:
        ------------

            * chIndex (), (int):
                channel index for calibration. Starts in 0;

            * refSignalObj (), (SignalObj):
                SignalObj with the calibration recorded signal;

            * refVrms (1.00), (float):
                the reference voltage provided by the voltage calibrator;

            * refFreq (1000), (int):
                the reference sine frequency provided by the voltage
                calibrator;
        """
        if chIndex in range(self.num_channels()):
            Vrms = np.max(np.abs(refSignalObj.freqSignal[:, 0])) / (2**(1/2))
            print(Vrms)
            freqFound = np.round(
                    refSignalObj.freqVector[np.where(
                            np.abs(refSignalObj.freqSignal)
                            == np.max(np.abs(refSignalObj.freqSignal)))[0]])
            if freqFound != refFreq:
                print('\x1b[0;30;43mATENTTION! Found calibration frequency ('
                      + '{:.2}'.format(freqFound)
                      + ' [Hz]) differs from refFreq ('
                      + '{:.2}'.format(refFreq) + ' [Hz])\x1b[0m')
            self.channels[chIndex].CF = refVrms/Vrms
            self.channels[chIndex].unit = 'V'
            newtimeSignal = cp.deepcopy(self.timeSignal)
            newtimeSignal[:, chIndex] = self.timeSignal[:, chIndex]\
                * self.channels[chIndex].CF
            self.timeSignal = newtimeSignal
            self.channels[chIndex].calibCheck = True
        else:
            raise IndexError('chIndex greater than channels number')
        return

    def calib_pressure(self, chIndex, refSignalObj,
                       refPrms=1.00, refFreq=1000):
        """
        calibPressure method: use informed SignalObj, with a calibration
        acoustic pressure signal, and the reference RMS acoustic pressure to
        calculate the Correction Factor.

            >>> SignalObj.calibPressure(chIndex,refSignalObj,refPrms,refFreq)

        Parameters:
        -------------

            * chIndex (), (int):
                channel index for calibration. Starts in 0;

            * refSignalObj (), (SignalObj):
                SignalObj with the calibration recorded signal;

            * refPrms (1.00), (float):
                the reference pressure provided by the acoustic calibrator;

            * refFreq (1000), (int):
                the reference sine frequency provided by the acoustic
                calibrator;
        """

        if chIndex in range(self.num_channels()):
            Prms = np.max(np.abs(refSignalObj.freqSignal[:, 0])) / (2**(1/2))
            print(Prms)
            freqFound = np.round(refSignalObj.freqVector[np.where(
                    np.abs(refSignalObj.freqSignal)
                    == np.max(np.abs(refSignalObj.freqSignal)))[0]])
            if freqFound != refFreq:
                print('\x1b[0;30;43mATENTTION! Found calibration frequency ('
                      + '{:.2}'.format(freqFound)
                      + ' [Hz]) differs from refFreq ('
                      + '{:.2}'.format(refFreq) + ' [Hz])\x1b[0m')
            self.channels[chIndex].CF = refPrms/Prms
            self.channels[chIndex].unit = 'Pa'
            newtimeSignal = cp.deepcopy(self.timeSignal)
            newtimeSignal[:, chIndex] = self.timeSignal[:, chIndex]\
                * self.channels[chIndex].CF
            self.timeSignal = newtimeSignal
            self.channels[chIndex].calibCheck = True
        else:
            raise IndexError('chIndex greater than channels number')
        return

<<<<<<< HEAD
    def save_mat(self, filename=time.ctime(time.time())):
        mySigObj = vars(self)
        sio.savemat(filename, _to_dict(mySigObj), format='5')

    def _do_conform_channels(self):
        dCh = self.num_channels() - len(self.channels)
        if dCh > 0:
            for i in range(0, dCh):
                self.channels.append(
                        ChannelObj(name='Channel '
                                   + str(i + self.num_channels())))
        if dCh < 0:
            for i in range(0, -dCh):
                self.channels.pop(-1)

    def _do_rename_channels(self):
        for chIndex in range(self.num_channels()):
            print(chIndex)
            newname = 'Channel '+str(chIndex+1)
            print(newname)
            self.channels[chIndex].name = newname
            print(self.channels[chIndex].name)
=======
    def save_mat(self,filename=time.ctime(time.time())):
        mySigObj = vars(self)            
        sio.savemat(filename,_to_dict(mySigObj),format='5')
>>>>>>> 82bdded9

    def __truediv__(self, other):
        """
        Frequency domain division method
        """
        if type(other) != type(self):
            raise TypeError("A SignalObj can only operate with other alike.")
        if other.samplingRate != self.samplingRate:
            raise TypeError("Both SignalObj must have the same sampling rate.")
        result = SignalObj(np.zeros(self.timeSignal.shape),
                           samplingRate=self.samplingRate)
        result.channels = self.channels
        if self.num_channels() > 1:
            if other.num_channels() > 1:
                if other.num_channels() != self.num_channels():
<<<<<<< HEAD
                    raise ValueError("Both signal-like objects must have\
                                     the same number of channels.")
                result_freqSignal = np.zeros(self.freqSignal.shape,
                                             dtype=np.complex_)
                for channel in range(other.num_channels()):
                    result_freqSignal[:, channel]\
                        = self.freqSignal[:, channel]\
=======
                    raise ValueError("Both signal-like objects must have the \
                                     same number of channels.")
                result_freqSignal = np.zeros(self.freqSignal.shape,
                                             dtype=np.complex_)
                for channel in range(other.num_channels()):
                    result.freqSignal[:, channel] = \
                        self.freqSignal[:, channel] \
>>>>>>> 82bdded9
                        / other.freqSignal[:, channel]
                result.freqSignal = result_freqSignal
            else:
                result_freqSignal = np.zeros(self.freqSignal.shape,
                                             dtype=np.complex_)
                for channel in range(self.num_channels()):
<<<<<<< HEAD
                    result_freqSignal[:, channel]\
                        = self.freqSignal[:, channel]\
=======
                    result_freqSignal[:, channel] = \
                        self.freqSignal[:, channel] \
>>>>>>> 82bdded9
                        / other.freqSignal[:, 0]
                result.freqSignal = result_freqSignal
        else:
            result.freqSignal = self.freqSignal / other.freqSignal
<<<<<<< HEAD
=======
            result.channels = self.channels / other.channels
>>>>>>> 82bdded9
        return result

    def __add__(self, other):
        """
        Time domain addition method
        """
        if type(other) != type(self):
            raise TypeError("A SignalObj can only operate with other alike.")
        if other.samplingRate != self.samplingRate:
            raise TypeError("Both SignalObj must have the same sampling rate.")
        result = SignalObj(samplingRate=self.samplingRate)
        result.domain = 'time'
        if self.size_check() > 1:
            if other.size_check() > 1:
                if other.size_check() != self.size_check():
                    raise ValueError("Both signal-like objects must have\
                                     the same number of channels.")
                for channel in range(other.num_channels()):
                    result.timeSignal = self._timeSignal[:, channel]\
                        + other._timeSignal[:, channel]
            else:
                for channel in range(other.num_channels()):
                    result.timeSignal = self._timeSignal[:, channel]\
                        + other._timeSignal
        else:
            result.timeSignal = self._timeSignal + other._timeSignal
        return result

    def __sub__(self, other):
        """
        Time domain subtraction method
        """
        if type(other) != type(self):
            raise TypeError("A SignalObj can only operate with other alike.")
        if other.samplingRate != self.samplingRate:
            raise TypeError("Both SignalObj must have the same sampling rate.")
        result = SignalObj(samplingRate=self.samplingRate)
        result.domain = 'time'
        if self.size_check() > 1:
            if other.size_check() > 1:
                if other.size_check() != self.size_check():
                    raise ValueError("Both signal-like objects must have\
                                     the same number of channels.")
                for channel in range(other.num_channels()):
                    result.timeSignal = self._timeSignal[:, channel]\
                        - other._timeSignal[:, channel]
            else:
                for channel in range(other.num_channels()):
                    result.timeSignal = self._timeSignal[:, channel]\
                        - other._timeSignal
        else:
            result.timeSignal = self._timeSignal - other._timeSignal
        return result

    def _calc_spectrogram(self, timeData=None, overlap=0.5,
                          winType='hann', winSize=1024):
        if timeData is None:
            timeData = self.timeSignal
            if self.num_channels() > 1:
                timeData = timeData[:, 0]
        window = eval('ss.windows.' + winType)(winSize)
        nextIdx = int(winSize*overlap)
        rng = int(timeData.shape[0]/winSize/overlap - 1)
        _spectrogram = np.zeros((winSize//2 + 1, rng))
        _specFreq = np.linspace(0, self.samplingRate//2, winSize//2 + 1)
        _specTime = np.linspace(0, self.timeVector[-1], rng)
        for N in range(rng):
            try:
                strIdx = N*nextIdx
                endIdx = winSize + N*nextIdx
                sliceAudio = window*timeData[strIdx:endIdx]
                sliceFFT = np.fft.rfft(sliceAudio, axis=0)
                sliceMag = np.absolute(sliceFFT) * (2/sliceFFT.size)
                _spectrogram[:, N] = 20*np.log10(sliceMag)
            except IndexError:
                sliceAudio = timeData[-winSize:]
                sliceFFT = np.fft.rfft(sliceAudio, axis=0)
                sliceMag = np.absolute(sliceFFT) * (2/sliceFFT.size)
                _spectrogram[:, N] = 20*np.log10(sliceMag)
        return _spectrogram, _specTime, _specFreq


# ImpulsiveResponse class
class ImpulsiveResponse(PyTTaObj):
    """
        This class is a container of SignalObj, intended to provide a system's
        impulsive response along with the excitation signal and the recorded
        signal used to compute the response.

        The access to this class is (TODO) provided by the function:

            >>> pytta.get_IR( excitation (SignalOjb), recording (SignalOjb),
                              coordinates (dict), method (str),
                              winType (str | tuple), winSize (int),
                              overlap (float))

        And as an output of the FRFMeasure.run() method:

            >>> myMeas = pytta.generate.measurement('frf')
            >>> myIR = myMeas.run()
            >>> type(myIR)
            classes.ImpulsiveResponse

        The parameter passed down to the function are the same that initialize
        the class, and are explained as follows:

        Creation parameters:
        ---------------------

            * excitation (SignalObj):
                The signal-like object used as excitation signal on the
                measurement-like object;

            * recording (SignalObj):
                the recorded signal-like object, obtained directly from the
                audio interface used on the measurement-like object;

            * coordinates (dict):
                A dict that contains the following keys:

                    * points (list):
                        A list handled by the get_channels_points(ch) and
                        set_channels_points(ch, pt) object methods. Must be
                        organized as [ [x1, y1, z1], [x2, y2, z2], ...] with
                        x, y and z standing for the distance from the
                        reference point;

                    * reference (str):
                        A short description of a place that is considered the
                        system origin, e.g. 'south-east-floor corner';

                    * unit (str):
                        The unit in which the points values are taken,
                        e.g. 'm';

            * method (str):
                The way that the impulsive response should be computed, accepts
                "linear", "H1", "H2" and "Ht" as values:

                    * "linear":
                        Computes using the spectral division of the signals;

                    * "H1":
                        Uses power spectral density Ser divided by See, with
                        "e" standing for "excitation" and "r" for "recording;

                    * "H2":
                        uses power spectral density Srr divided by Sre, with
                        "e" standing for "excitation" and "r" for "recording;

                    * "Ht":
                        uses the formula: TODO;

            * winType (str | tuple) (optional):
                The name of the window used by the scipy.signal.csd function
                to compute the power spectral density, (only for method="H1",
                method="H2" and method="Ht"). The possible values are:

                    >>> boxcar, triang, blackman, hamming, hann, bartlett,
                        flattop, parzen, bohman, blackmanharris, nuttall,
                        barthann, kaiser (needs beta), gaussian (needs standard
                        deviation), general_gaussian (needs power, width),
                        slepian (needs width), dpss (needs normalized half-
                        bandwidth), chebwin (needs attenuation), exponential
                        (needs decay scale), tukey (needs taper fraction).

                If the window requires no parameters, then window can be
                a string.

                If the window requires parameters, then window must be a tuple
                with the first argument the string name of the window, and the
                next arguments the needed parameters.

                    source:
                        https://docs.scipy.org/doc/scipy/reference/generated\
                        /scipy.signal.csd.html

            * winSize (int) (optional):
                The size of the window used by the scipy.signal.csd function
                to compute the power spectral density, (only for method="H1",
                method="H2" and method="Ht");

            * overlap (float) (optional):
                the overlap ratio of the window used by the scipy.signal.csd
                function to compute the power spectral density, (only for
                method ="H1", method="H2" and method="Ht").


        The class's attribute are described next:

        Attributes:
        ------------

            * excitation | inputSignal:
                Both names are valid, returns the excitation signal given as
                parameter at the object instantiation;

            * recording | outputSignal:
                Both names are valid, returns the recording signal given as
                parameter at the object instantiation;

            * irSignal | IR | tfSignal | TF | systemSignal:
                All names are valid, returns the computed impulsive response
                signal-like object;

            * coordinates:
                Returns the coordinates parameter passed at the object instan-
                tiation. It's "points" values may be updated;

            * methodInfo:
                Returns a dict with the "method", "winType", "winSize" and
                "overlap" parameters.
    """

    def __init__(self, excitationSignal, recordedSignal,
                 coordinates={'points': [],
                              'reference': 'south-west-floor corner',
                              'unit': 'm'},
                 method='linear', winType=None, winSize=None, overlap=None,
                 *args, **kwargs):
        super().__init__(*args, **kwargs)
        self._excitation = excitationSignal
        self._recording = recordedSignal
        self._coordinates = coordinates
        self._methodInfo = {'method': method, 'winType': winType,
                            'winSize': winSize, 'overlap': overlap}
        self._systemSignal = self._calculate_tf_ir(excitationSignal,
                                                   recordedSignal,
                                                   method=method,
                                                   winType=winType,
                                                   winSize=winSize,
                                                   overlap=overlap)
        self._coord_points_per_channel()
        return

# Properties
    @property
    def excitation(self):
        return self._excitation

    @property
    def inputSignal(self):
        return self._excitation

    @property
    def recording(self):
        return self._recording

    @property
    def outputSignal(self):
        return self._recording

    @property
    def irSignal(self):
        return self._systemSignal

    @property
    def tfSignal(self):
        return self._systemSignal

    @property
    def IR(self):
        return self._systemSignal

    @property
    def TF(self):
        return self._systemSignal

    @property
    def systemSignal(self):
        return self._systemSignal

    @property
    def coordinates(self):
        return self._coordinates

    @property
    def methodInfo(self):
        return self._methodInfo

# Public methods
    def set_channels_points(self, channels, points):
        if isinstance(channels, list):
            if len(channels) != len(points):
                raise IndexError("Each value on channels list must have a\
                                 corresponding [x, y, z] on points list.")
            else:
                for idx in range(len(channels)):
                    self.coordinates['points'][idx] = points[idx]
        elif isinstance(channels, int):
            try:
                self.coordinates['points'][channels-1] = points
            except IndexError:
                print('The channel value goes beyond the number of channels,\
                      the point was appended to the points list.')
                self.coordinates['points'].append(points)
        else:
            raise TypeError("channels parameter must be either an int or\
                            list of int")
        return

    def get_channels_points(self, channels):
        if isinstance(channels, list):
            outlist = []
            for idx in channels:
                outlist.append(self.coordinates['points'][idx-1])
            return outlist
        elif isinstance(channels, int):
            try:
                return self.coordinates['points'][channels-1]
            except IndexError:
                print('Index out of bounds, returning last channel\'s point')
                return self.coordinates['points'][-1]
        else:
            raise TypeError("channels parameter must be either an int or\
                            list of int")
            return

# Private methods
    def _calculate_tf_ir(self, inputSignal, outputSignal, method='linear',
                         winType=None, winSize=None, overlap=None):
        if type(inputSignal) != type(outputSignal):
            raise TypeError("Only signal-like objects can become an\
                            Impulsive Response.")
        elif inputSignal.samplingRate != outputSignal.samplingRate:
            raise ValueError("Both signal-like objects must have the same\
                             sampling rate.")
        if method == 'linear':
            result = outputSignal / inputSignal

        elif method == 'H1':
            if winType is None:
                winType = 'hann'
            if winSize is None:
                winSize = inputSignal.samplingRate//2
            if overlap is None:
                overlap = 0.5
            result = SignalObj(np.zeros((winSize//2 + 1,
                                         outputSignal.freqSignal.shape[1])),
                               domain='freq',
                               samplingRate=inputSignal.samplingRate)
            if outputSignal.num_channels() > 1:
                if inputSignal.num_channels() > 1:
                    if inputSignal.num_channels()\
                            != outputSignal.num_channels():
                        raise ValueError("Both signal-like objects must have\
                                         the same number of channels.")
                    for channel in range(outputSignal.num_channels()):
                        XY, XX = self._calc_csd_tf(
                                inputSignal.timeSignal[:, channel],
                                outputSignal.timeSignal[:, channel],
                                inputSignal.samplingRate,
                                winType, winSize, winSize*overlap)
                        result.freqSignal[:, channel] = XY/XX
                else:
                    for channel in range(outputSignal.num_channels()):
                        XY, XX = self._calc_csd_tf(
                                inputSignal.timeSignal,
                                outputSignal.timeSignal[:, channel],
                                inputSignal.samplingRate,
                                winType, winSize, winSize*overlap)
                        result.freqSignal[:, channel] = XY/XX
            else:
                XY, XX = self._calc_csd_tf(
                        inputSignal.timeSignal,
                        outputSignal.timeSignal,
                        inputSignal.samplingRate,
                        winType, winSize, winSize*overlap)
                result.freqSignal = XY/XX

        elif method == 'H2':
            if winType is None:
                winType = 'hann'
            if winSize is None:
                winSize = inputSignal.samplingRate//2
            if overlap is None:
                overlap = 0.5
            result = SignalObj(samplingRate=inputSignal.samplingRate)
            result.domain = 'freq'
            if outputSignal.num_channels() > 1:
                if inputSignal.num_channels() > 1:
                    if inputSignal.num_channels()\
                            != outputSignal.num_channels():
                        raise ValueError("Both signal-like objects must have\
                                         the same number of channels.")
                    for channel in range(outputSignal.num_channels()):
                        YX, YY = self._calc_csd_tf(
                                outputSignal.timeSignal[:, channel],
                                inputSignal.timeSignal[:, channel],
                                inputSignal.samplingRate,
                                winType, winSize, winSize*overlap)
                        result.freqSignal[:, channel] = YY/YX
                else:
                    YX, YY = self._calc_csd_tf(
                            outputSignal.timeSignal[:, channel],
                            inputSignal.timeSignal,
                            inputSignal.samplingRate,
                            winType, winSize, winSize*overlap)
                    result.freqSignal[:, channel] = YY/YX
            else:
                YX, YY = self._calc_csd_tf(
                        outputSignal.timeSignal,
                        inputSignal.timeSignal,
                        inputSignal.samplingRate,
                        winType, winSize, winSize*overlap)
                result.freqSignal = YY/YX

        elif method == 'Ht':
            if winType is None:
                winType = 'hann'
            if winSize is None:
                winSize = inputSignal.samplingRate//2
            if overlap is None:
                overlap = 0.5
            result = SignalObj(samplingRate=inputSignal.samplingRate)
            result.domain = 'freq'
            if outputSignal.num_channels() > 1:
                if inputSignal.num_channels() > 1:
                    if inputSignal.num_channels()\
                            != outputSignal.num_channels():
                        raise ValueError("Both signal-like objects must have\
                                         the same number of channels.")
                    for channel in range(outputSignal.num_channels()):
                        XY, XX = self._calc_csd_tf(
                                inputSignal.timeSignal[:, channel],
                                outputSignal.timeSignal[:, channel],
                                inputSignal.samplingRate,
                                winType, winSize, winSize*overlap)
                        YX, YY = self._calc_csd_tf(
                                outputSignal.timeSignal[:, channel],
                                inputSignal.timeSignal[:, channel],
                                inputSignal.samplingRate,
                                winType, winSize, winSize*overlap)
                        result.freqSignal[:, channel] \
                            = (YY - XX + np.sqrt(
                                    (XX-YY)**2 + 4*np.abs(XY)**2)) / 2*YX
                else:
                    XY, XX = self._calc_csd_tf(
                            inputSignal.timeSignal,
                            outputSignal.timeSignal[:, channel],
                            inputSignal.samplingRate,
                            winType, winSize, winSize*overlap)
                    YX, YY = self._calc_csd_tf(
                            outputSignal.timeSignal[:, channel],
                            inputSignal.timeSignal,
                            inputSignal.samplingRate,
                            winType, winSize, winSize*overlap)
                    result.freqSignal[:, channel]\
                        = (YY - XX + np.sqrt(
                                (XX-YY)**2 + 4*np.abs(XY)**2)) / 2*YX
            else:
                XY, XX = self._calc_csd_tf(
                        inputSignal.timeSignal,
                        outputSignal.timeSignal,
                        inputSignal.samplingRate,
                        winType, winSize, winSize*overlap)
                YX, YY = self._calc_csd_tf(
                        outputSignal.timeSignal,
                        inputSignal.timeSignal,
                        inputSignal.samplingRate,
                        winType, winSize, winSize*overlap)
                result.freqSignal = (YY - XX
                                     + np.sqrt((XX-YY)**2
                                               + 4*np.abs(XY)**2)) / 2*YX
        result.channels = outputSignal.channels[:]
        return result    # end of function get_transferfunction()

    def _calc_csd_tf(self, sig1, sig2, samplingRate, windowName,
                     numberOfSamples, overlapSamples):
        f, S11 = ss.csd(sig1, sig1, samplingRate, window=windowName,
                        nperseg=numberOfSamples, noverlap=overlapSamples,
                        axis=0)
        f, S12 = ss.csd(sig1, sig2, samplingRate, window=windowName,
                        nperseg=numberOfSamples, noverlap=overlapSamples,
                        axis=0)
        return S12, S11

    def _coord_points_per_channel(self):
        if len(self.coordinates['points']) == 0:
            for idx in range(self.IR.num_channels()):
                self.coordinates['points'].append([0., 0., 0.])
        elif len(self.coordinates['points']) != self.IR.num_channels():
            while len(self.coordinates['points']) != self.IR.num_channels():
                if len(self.coordinates['points']) < self.IR.num_channels():
                    self.coordinates['points'].append([0., 0., 0.])
                elif len(self.coordinates['points']) < self.IR.num_channels():
                    self.coordinates['points'].pop(-1)
        elif len(self.coordinates['points']) == self.IR.num_channels():
            pass
        return


# Measurement class
class Measurement(PyTTaObj):
    """
    Measurement object class created to define some properties and methods to
    be used by the playback, recording and processing classes. It is a private
    class

    Properties(self): (default), (dtype), meaning;

        * device (system default), (list/int):
            list of input and output devices;

        * inChannel ([1]), (list/int):
            list of device's input channel used for recording;

        * outChannel ([1]), (list/int):
            list of device's output channel used for playing/reproducing\
            a signalObj;

    Properties inherited (default), (dtype): meaning;

        * samplingRate (44100), (int):
            signal's sampling rate;

        * lengthDomain ('time'), (str):
            input array's domain. May be 'time' or 'samples';

        * timeLength (seconds), (float):
            signal's time length in seconds;

        * fftDegree (fftDegree), (float):
            2**fftDegree signal's number of samples;

        * numSamples (samples), (int):
            signal's number of samples

        * freqMin (20), (int):
            minimum frequency bandwidth limit;

        * freqMax (20000), (int):
            maximum frequency bandwidth limit;

        * comment ('No comments.'), (str):
            some commentary about the signal or measurement object;
    """

    def __init__(self,
                 device=None,
                 inChannel=None,
                 outChannel=None,
                 channelName=None,
                 blocking=True,
                 *args,
                 **kwargs):
        super().__init__(*args, **kwargs)
        # device number. For device list use sounddevice.query_devices()
        self.device = device
        self.inChannel = inChannel  # input channels
        self.outChannel = outChannel  # output channels
        self.channelName = channelName
        self.blocking = blocking
        return

# Measurement Properties
    @property
    def device(self):
        return self._device

    @device.setter
    def device(self, newDevice):
        self._device = newDevice
        return

    @property
    def inChannel(self):
        return self._inChannel

    @inChannel.setter
    def inChannel(self, newInputChannel):
        if not isinstance(newInputChannel, list):
            raise AttributeError('inChannel must be a list; e.g. [1] .')
        else:
            try:
                oldChName = self.channelName
                oldInCh = self.inChannel
                self._inChannel = newInputChannel
                self.channelName = None
                for i in oldInCh:
                    if i in self._inChannel:
                        self.channelName[self._inChannel.index(i)]\
                            = oldChName[oldInCh.index(i)]
            except AttributeError:
                self._inChannel = newInputChannel
        return

    @property
    def outChannel(self):
        return self._outChannel

    @outChannel.setter
    def outChannel(self, newOutputChannel):
        self._outChannel = newOutputChannel

    @property
    def channelName(self):
        return self._channelName

    @channelName.setter
    def channelName(self, channelName):
        if channelName is None:
            self._channelName = []
            for chIndex in range(0, len(self.inChannel)):
                self._channelName.append('Channel ' + str(chIndex + 1))
        elif len(channelName) == len(self.inChannel):
            self._channelName = []
            self._channelName = channelName
        else:
            raise AttributeError('Incompatible number of channel names and\
                                 channel number.')
        return


# RecMeasure class
class RecMeasure(Measurement):
    """
    Recording object

    Properties:
    ------------

        * lengthDomain ('time'), (str):
            input array's domain. May be 'time' or 'samples';

        * timeLength (seconds), (float):
            signal's time length in seconds;

        * fftDegree (fftDegree), (float):
            2**fftDegree signal's number of samples;

        * device (system default), (list/int):
            list of input and output devices;

        * inChannel ([1]), (list/int):
            list of device's input channel used for recording;

        * samplingRate (44100), (int):
            signal's sampling rate;

        * numSamples (samples), (int):
            signal's number of samples

        * freqMin (20), (float):
            minimum frequency bandwidth limit;

        * freqMax (20000), (float):
            maximum frequency bandwidth limit;

        * comment ('No comments.'), (str):
            some commentary about the signal or measurement object;

    Methods:
    ---------

        * run():
            starts recording using the inch and device information, during
            timeLen seconds;
    """

    def __init__(self,
                 lengthDomain=None,
                 fftDegree=None,
                 timeLength=None,
                 *args, **kwargs):
        super().__init__(*args, **kwargs)
        self.lengthDomain = lengthDomain
        if self.lengthDomain == 'samples':
            self._fftDegree = fftDegree
        elif self.lengthDomain == 'time':
            self._timeLength = timeLength
        else:
            self._timeLength = None
            self._fftDegree = None
        return

# Rec Properties
    @property
    def timeLength(self):
        return self._timeLength

    @timeLength.setter
    def timeLength(self, newLength):
        self._timeLength = np.round(newLength, 2)
        self._numSamples = self.timeLength * self.samplingRate
        self._fftDegree = np.round(np.log2(self.numSamples), 2)
        return

    @property
    def fftDegree(self):
        return self._fftDegree

    @fftDegree.setter
    def fftDegree(self, newDegree):
        self._fftDegree = np.round(newDegree, 2)
        self._numSamples = 2**self.fftDegree
        self._timeLength = np.round(self.numSamples / self.samplingRate, 2)
        return

# Rec Methods
    def run(self):
        """
        Run method: starts recording during Tmax seconds
        Outputs a signalObj with the recording content
        """
        # Record
        recording = sd.rec(self.numSamples,
                           self.samplingRate,
                           mapping=self.inChannel,
                           blocking=self.blocking,
                           device=self.device,
                           latency='low',
                           dtype='float32')
        recording = np.squeeze(recording)
        recording = SignalObj(signalArray=recording,
                              domain='time',
                              samplingRate=self.samplingRate)
        for chIndex in range(self.recording.num_channels()):
            self.recording.channels[chIndex].name = self.channelName[chIndex]
        self.recording.timeStamp = time.ctime(time.time())
        self.recording.freqMin, self.recording.freqMax\
            = (self.freqMin, self.freqMax)
        self.recording.comment = 'SignalObj from a Rec measurement'
        _print_max_level(self.recording, kind='input')
        return self.recording


# PlayRecMeasure class
class PlayRecMeasure(Measurement):
    """
    Playback and Record object

    Properties:
    ------------

        * excitation (SignalObj), (SignalObj):
            signal information used to reproduce (playback);

        * device (system default), (list/int):
            list of input and output devices;

        * inChannel ([1]), (list/int):
            list of device's input channel used for recording;

        * outChannel ([1]), (list/int):
            list of device's output channel used for playing or reproducing
            a signalObj;

        * samplingRate (44100), (int):
            signal's sampling rate;

        * lengthDomain ('time'), (str):
            input array's domain. May be 'time' or 'samples';

        * timeLength (seconds), (float):
            signal's time length in seconds;

        * fftDegree (fftDegree), (float):
            2**fftDegree signal's number of samples;

        * numSamples (samples), (int):
            signal's number of samples

        * freqMin (20), (int):
            minimum frequency bandwidth limit;

        * freqMax (20000), (int):
            maximum frequency bandwidth limit;

        * comment ('No comments.'), (str):
            some commentary about the signal or measurement object;

    Methods: meaning;
        * run():
            starts playing the excitation signal and recording during the
            excitation timeLen duration;
    """

    def __init__(self, excitation=None, *args, **kwargs):
        super().__init__(*args, **kwargs)
        if excitation is None:
            self._excitation = None
        else:
            self.excitation = excitation
        return

# PlayRec Methods
    def run(self):
        """
        Starts reproducing the excitation signal and recording at the same time
        Outputs a signalObj with the recording content
        """
        timeStamp = time.ctime(time.time())
        recording = sd.playrec(self.excitation.timeSignal,
                               samplerate=self.samplingRate,
                               input_mapping=self.inChannel,
                               output_mapping=self.outChannel,
                               device=self.device,
                               blocking=self.blocking,
                               latency='low',
                               dtype='float32')
        recording = np.squeeze(recording)
        recording = SignalObj(signalArray=recording,
                              domain='time',
                              samplingRate=self.samplingRate)
        for chIndex in range(self.recording.num_channels()):
            recording.channels[chIndex].name = self.channelName[chIndex]
        recording.timeStamp = timeStamp
        recording.freqMin, self.recording.freqMax\
            = (self.freqMin, self.freqMax)
        recording.comment = 'SignalObj from a PlayRec measurement'
        _print_max_level(self.excitation, kind='output')
        _print_max_level(recording, kind='input')
        return recording

# PlayRec Properties
    @property
    def excitation(self):
        return self._excitation

    @excitation.setter
    def excitation(self, newSignalObj):
        self._excitation = newSignalObj
        return

    @property
    def samplingRate(self):
        return self.excitation._samplingRate

    @property
    def fftDegree(self):
        return self.excitation._fftDegree

    @property
    def timeLength(self):
        return self.excitation._timeLength

    @property
    def numSamples(self):
        return self.excitation._numSamples

    @property
    def freqMin(self):
        return self.excitation._freqMin

    @property
    def freqMax(self):
        return self.excitation._freqMax


# FRFMeasure class
class FRFMeasure(PlayRecMeasure):
    """
    Transferfunction object

    Properties:
    ------------

        * excitation (SignalObj), (SignalObj):
            signal information used to reproduce (playback);

        * device (system default), (list | int):
            list of input and output devices;

        * inChannel ([1]), (list | int):
            list of device's input channel used for recording;

        * outChannel ([1]), (list | int):
            list of device's output channel used for playing or reproducing
            a signalObj;

        * samplingRate (44100), (int):
            signal's sampling rate;

        * lengthDomain ('time'), (str):
            input array's domain. May be 'time' or 'samples';

        * timeLength (seconds), (float):
            signal's time length in seconds;

        * fftDegree (fftDegree), (float):
            2**fftDegree signal's number of samples;

        * numSamples (samples), (int):
            signal's number of samples

        * freqMin (20), (int):
            minimum frequency bandwidth limit;

        * freqMax (20000), (int):
            maximum frequency bandwidth limit;

        * comment ('No comments.'), (str):
            some commentary about the signal or measurement object;

    Methods:
    ---------

        * run():
            starts playing the excitation signal and recording during the
            excitation timeLen duration;
    """

    def __init__(self,
                 coordinates={'points': [],
                              'reference': 'south-west-floor corner',
                              'unit': 'm'},
                 method='linear', winType=None, winSize=None,
                 overlap=None, *args, **kwargs):
        super().__init__(*args, **kwargs)
        self.coordinates = coordinates
        self.method = method
        self.winType = winType
        self.winSize = winSize
        self.overlap = overlap
        return

    def run(self):
        """
        Starts reproducing the excitation signal and recording at the same time
        Outputs the transferfunction ImpulsiveResponse
        """
        recording = super().run()
        transferfunction = ImpulsiveResponse(self.excitation,
                                             recording,
                                             self.coordinates,
                                             self.method,
                                             self.winType,
                                             self.winSize,
                                             self.overlap)
        transferfunction.timeStamp = recording.timeStamp
        return transferfunction


# Streaming class
class Streaming(PyTTaObj):
    """
    Wrapper class for SoundDevice stream-like classes. This is intended for
    applications where both measurement and analysis signal must be handled
    at runtime and/or continuously.

    Parameters:
    ------------

        * device:
            Integer or list of integers, the ID number of the desired device to
            reproduce and/or record audio data, as querried by list_devices()
            function.

        * integration:
            The integration period for SPL monitoring, given in seconds.

        * inChannels:
            List of ChannelObj for measurement channels setup

        * outChannels:
            List of ChannelObj for reproduction channels setup. This parameter
            is ignored if `excitation` is provided

        * duration:
            The amount of time that the stream will be active at each start()
            call. This parameter is ignored if `excitation` is provided.

        * excitation:
            A SignalObj used to provide outData, outChannels and samplingRate
            values.

    Attributes:
    ------------

        All parameters are also attributes, along with the ones explained here.

        * inData:
            Recorded audio data (only if `inChannels` provided).

        * outData:
            Audio data used for reproduction (only if `outChannels` provided).

        * active:
            Wrapper for stream.active attribute

        * stopped:
            Wrapper for stream.stopped attribute

        * closed:
            Wrapper for stream.closed attribute

        * stream:
            The actual SoundDevice stream-like object. More information about
            it at http://python-sounddevice.readthedocs.io/

        * durationInSamples:
            Number of recorded samples (only if `duration` provided)

        At least one channels list must be provided for the object
        initialization, either inChannels or outChannels.

    Methods:
    ---------

        * start():
            Wrapper call of stream.start() method

        * stop():
            Wrapper call of stream.stop() method

        * close():
            Wrapper call of stream.close() method

        * get_inData_as_signal():
            Returns the recorded data stored at `inData` as a SignalObj

    Class method:
    ---------------

        * __timeout(obj):
            Class caller for stopping the stream from within callback function

    Callback functions:
    --------------------

        The user can pass his/her own callback function, as long as it have the
        same structure as the ones provided by the Streaming class itself,
        with respect to the number of parameters and its application.

        * __Icallback(Idata, frames, time, status):
            Callback function used for input-only streams:

                * Idata:
                    Numpy array with input audio with `frames` length.

                * frames:
                    Number of frames read at each callback call. Same as
                    `blocksize`.

                * time:
                    Object-like with three timestamps:
                        The first sample read;
                        The last sample read;
                        The callback call.

                * status:
                    PortAudio status flag used to identify if samples were lost
                    due to last callback processing or delayed syscalls

        * __Ocallback(Odata, frames, time, status):
            Callback function used for output-only streams:

                * Odata:
                    An uninitialized Numpy array to be filled with `frames`
                    samples at each call to the callback. This parameter must
                    be full at the callback `return`, if user do not provide
                    enough samples it is filled with zeros. The values must be
                    passed to the parameter in a statement like this:

                        >>> Odata[:] = outputData[:]

                    If no subscription is made on the Odata parameter, the
                    reproduction fails.
            Other parameters are the same as the :method:`__Icallback`

        * __IOcallback(Idata, Odata, frames, time, status):
            Callback function used for input-output streams.
            It\'s parameters are the same as the previous methods.
    """

    def __init__(self,
                 device: List[int] = None,
                 integration: float = None,
                 samplingRate: int = None,
                 inChannels: Optional[List[ChannelObj]] = None,
                 outChannels: Optional[List[ChannelObj]] = None,
                 duration: Optional[float] = None,
                 excitationData: Optional[np.ndarray] = None,
                 IOcallback: Optional[callable] = None,
                 *args, **kwargs):
        super().__init__(*args, **kwargs)
        self.set_channels(inChannels, outChannels, excitationData)
        if duration is not None:
            self._durationInSamples = int(duration*samplingRate)
        else:
            self._durationInSamples = None
        self._inChannels = inChannels
        self._outChannels = outChannels
        self._samplingRate = samplingRate
        self._integration = integration
        self._blockSize = int(self.integration * self.samplingRate)
        self._duration = duration
        self._device = device
        self.__kount = 0
        self.IOcallback = IOcallback
        self._call_for_stream(IOcallback)
        return

    def set_channels(self, inputs, outputs, data):
        if inputs is not None:
            self._inData = np.zeros((1, len(inputs)))
        else:
            self._inData = None
        if outputs is not None:
            try:
                self._outData = data[:]
            except TypeError:
                raise TypeError("If outChannels is provided, an \
                                excitationData must be entered as well.")
        else:
            self._outData = None
        return

    def _call_for_stream(self, IOcallback=None):
        if self.outChannels is not None and self.inChannels is not None:
            if IOcallback is None:
                IOcallback = self.__IOcallback
            self._stream = sd.Stream(self.samplingRate,
                                     self.blockSize,
                                     self.device,
                                     [len(self.inChannels),
                                      len(self.outChannels)],
                                     dtype='float32',
                                     latency='low',
                                     callback=IOcallback)
        elif self.outChannels is not None and self.inChannels is None:
            if IOcallback is None:
                IOcallback = self.__Ocallback
            self._stream = sd.OutputStream(self.samplingRate,
                                           self.blockSize,
                                           self.device,
                                           len(self.outChannels),
                                           dtype='float32',
                                           latency='low',
                                           callback=IOcallback)
        elif self.outChannels is None and self.inChannels is not None:
            if IOcallback is None:
                IOcallback = self.__Icallback
            self._stream = sd.InputStream(self.samplingRate,
                                          self.blockSize,
                                          self.device,
                                          len(self.inChannels),
                                          dtype='float32',
                                          latency='low',
                                          callback=IOcallback)
        else:
            raise ValueError("At least one channel list, either inChannels\
                             or outChannels must be supplied.")
        return

    def __Icallback(self, Idata, frames, time, status):
        self.inData = np.append(self.inData, Idata, axis=0)
        if self.durationInSamples is None:
            pass
        elif self.inData.shape[0] >= self.durationInSamples:
            self.__timeout()
        return

    def __Ocallback(self, Odata, frames, time, status):
        try:
            Odata[:, :] = self.outData[self.kn:self.kn+frames, :]
            self.kn = self.kn + frames
        except ValueError:
            olen = len(self.outData[self.kn:])
            Odata[:olen, :] = self.outData[self.kn:, :]
            Odata.fill(0)
            self.__timeout()
        return

    def __IOcallback(self, Idata, Odata, frames, time, status):
        self.inData = np.append(self.inData[:, :], Idata, axis=0)
        try:
            Odata[:, :] = self.outData[self.kn:self.kn+frames, :]
            self.kn = self.kn + frames
        except ValueError:
            olen = len(self.outData[self.kn:self.kn+frames])
            Odata[:olen, :] = self.outData[self.kn:, :]
            Odata.fill(0)
            self.__timeout()
        return

    def get_inData_as_signal(self):
        signal = SignalObj(self.inData, 'time', self.samplingRate)
        return signal

    def __timeout(self):
        self.stop()
        self._call_for_stream(self.IOcallback)
        self.kn = 0
        if self.inData is not None:
            self.inData = self.inData[1:, :]
        return

    def reset(self):
        self.set_channels(self.inChannels, self.outChannels, self.outData)
        return

    def start(self):
        self.stream.start()
        return

    def stop(self):
        self.stream.stop()
        return

    def close(self):
        self.stream.close()
        return

    @property
    def stream(self):
        return self._stream

    @property
    def active(self):
        return self.stream.active

    @property
    def stopped(self):
        return self.stream.stopped

    @property
    def closed(self):
        return self.stream.closed

    @property
    def device(self):
        return self._device

    @property
    def inChannels(self):
        return self._inChannels

    @property
    def inData(self):
        return self._inData

    @inData.setter
    def inData(self, data):
        self._inData = data
        return

    @property
    def outChannels(self):
        return self._outChannels

    @property
    def outData(self):
        return self._outData

    @property
    def integration(self):
        return self._integration

    @property
    def blockSize(self):
        return self._blockSize

    @property
    def duration(self):
        return self._durationInSamples/self.samplingRate

    @property
    def durationInSamples(self):
        return self._durationInSamples

    @property
    def kn(self):
        return self.__kount

    @kn.setter
    def kn(self, nk):
        self.__kount = nk
        return


# Sub functions
def _print_max_level(sigObj, kind):
    if kind == 'output':
        for chIndex in range(sigObj.num_channels()):
            print('max output level (excitation) on channel ['
                  + str(chIndex+1) + ']: '
                  + '{:.2f}'.format(sigObj.max_level()[chIndex])
                  + ' ' + sigObj.channels[chIndex].dBName + ' - ref.: '
                  + str(sigObj.channels[chIndex].dBRef)
                  + ' [' + sigObj.channels[chIndex].unit + ']')
            if sigObj.max_level()[chIndex] >= 0:
                print('\x1b[0;30;43mATENTTION! CLIPPING OCCURRED\x1b[0m')
    if kind == 'input':
        for chIndex in range(sigObj.num_channels()):
            print('max input level (recording) on channel ['
                  + str(chIndex+1) + ']: '
                  + '{:.2f}'.format(sigObj.max_level()[chIndex])
                  + ' ' + sigObj.channels[chIndex].dBName
                  + ' - ref.: ' + str(sigObj.channels[chIndex].dBRef)
                  + ' [' + sigObj.channels[chIndex].unit + ']')
            if sigObj.max_level()[chIndex] >= 0:
                print('\x1b[0;30;43mATENTTION! CLIPPING OCCURRED\x1b[0m')
        return


def _to_dict(thing):
    # From SignalObj to dict
    if isinstance(thing, SignalObj):
        mySigObj = vars(thing)
        dictime = {}
        for key, value in mySigObj.items():
            # Recursive stuff for values
            dictime[key] = _to_dict(value)
        # Recursive stuff for resultant dict
        return _to_dict(dictime)

    # From ChannelObj to dict
    elif isinstance(thing, ChannelObj):
        myChObj = vars(thing)
        dictime = {}
        for key, value in myChObj.items():
            dictime[key] = _to_dict(value)
        # Recursive stuff for resultant dict
        return _to_dict(dictime)

    # From a bad dict to a good dict
    elif isinstance(thing, dict):
        dictime = {}
        for key, value in thing.items():
            # Removing spaces from dict keys
            if key.find(' ') >= 0:
                key = key.replace(' ', '')
            # Removing underscores from dict keys
            if key.find('_') >= 0:
                key = key.replace('_', '')
            # Removing empty dicts from values
            if isinstance(value, dict) and len(value) == 0:
                dictime[key] = 0
            # Removing None from values
            if value is None:
                dictime[key] = 0
            # Recursive stuff
            dictime[key] = _to_dict(value)
        return dictime

    # Turning lists into dicts with 'T + listIndex' keys
    elif isinstance(thing, list):
        dictime = {}
        j = 0
        for item in thing:
            dictime['T'+str(j)] = _to_dict(item)
            j = j + 1
        return dictime

    elif thing is None:
        return 0

    else:
        return thing<|MERGE_RESOLUTION|>--- conflicted
+++ resolved
@@ -187,27 +187,15 @@
 
 
 class ChannelObj(object):
-<<<<<<< HEAD
     """
 
     """
     def __init__(self, name='', unit='', CF=1, calibCheck=False):
-=======
-
-    def __init__(self,
-                 name='',
-                 unit='',
-                 CF=1,
-                 calibCheck=False):
->>>>>>> 82bdded9
         self.name = name
         self.unit = unit
         self.CF = CF
         self.calibCheck = calibCheck
 
-<<<<<<< HEAD
-# ChannelObj properties
-=======
     def __mul__(self, other):
         if not isinstance(other, ChannelObj):
             raise TypeError('Can\'t "multiply" by other \
@@ -231,7 +219,6 @@
 
 # ChannelObj properties
 
->>>>>>> 82bdded9
     @property
     def name(self):
         return self._name
@@ -242,10 +229,7 @@
             self._name = newname
         else:
             raise TypeError('Channel name must be a string.')
-<<<<<<< HEAD
-        return
-=======
->>>>>>> 82bdded9
+        return
 
     @property
     def unit(self):
@@ -271,18 +255,10 @@
                 self.dBName = 'dBFs'
                 self.dBRef = 1
             else:
-<<<<<<< HEAD
-                raise TypeError(newunit + ' unit not accepted. Must be \
-                                \'Pa\', \'V\', \'W/m^2\'  or \'\'.')
-        else:
-            raise TypeError('Channel unit must be a string.')
-        return
-=======
                 raise TypeError(newunit+' unit not accepted. Must be \'Pa\', \
                                 \'V\', \'W/m^2\'  or \'\'.')
         else:
             raise TypeError('Channel unit must be a string.')
->>>>>>> 82bdded9
 
     @property
     def CF(self):
@@ -306,10 +282,7 @@
             self._calibCheck = newcalibCheck
         else:
             raise TypeError('Channel calibration check must be True or False.')
-<<<<<<< HEAD
-        return
-
-=======
+        return
 
 
 class ChannelsList():
@@ -385,9 +358,6 @@
 
 
 class SignalObj(PyTTaObj):
->>>>>>> 82bdded9
-
-class SignalObj(PyTTaObj):
     """
     Signal object class.
 
@@ -482,11 +452,7 @@
 
         super().__init__(*args, **kwargs)
 
-<<<<<<< HEAD
-        self.channels = []
-=======
         self.channels = ChannelsList()
->>>>>>> 82bdded9
 
         self.domain = domain or args[1]
         if self.domain == 'freq':
@@ -497,16 +463,9 @@
             self.timeSignal = signalArray
             self.domain = 'time'
             print('Taking the input as a time domain signal')
-<<<<<<< HEAD
-
-        self._do_conform_channels()
-
-=======
 
         self.channels.conform_to(self)
 
-
->>>>>>> 82bdded9
 # SignalObj Properties
     @property
     def timeVector(self):
@@ -516,27 +475,16 @@
     def freqVector(self):
         return self._freqVector
 
-<<<<<<< HEAD
-    @property
-=======
-    @property  # when timeSignal is called returns the ndarray
->>>>>>> 82bdded9
+    @property
     def timeSignal(self):
         return self._timeSignal
 
     @timeSignal.setter
-<<<<<<< HEAD
     def timeSignal(self, newSignal):
-        # when timeSignal have new ndarray value, calculate other properties
-=======
-    def timeSignal(self, newSignal):  # when timeSignal have new ndarray value,
-        # calculate other properties
->>>>>>> 82bdded9
         if isinstance(newSignal, np.ndarray):
             if self.size_check(newSignal) == 1:
                 newSignal = np.array(newSignal, ndmin=2).T
             self._timeSignal = np.array(newSignal)
-<<<<<<< HEAD
             self._freqSignal = np.fft.rfft(self._timeSignal, axis=0, norm=None)
             self._freqSignal = 1/len(self._freqSignal)*self._freqSignal
             # number of samples
@@ -548,18 +496,6 @@
             # [s] time vector (x axis)
             self._timeVector = np.linspace(0, self.timeLength -
                                            (1/self.samplingRate),
-=======
-            # [-] signal in frequency domain
-            self._freqSignal = np.fft.rfft(self._timeSignal, axis=0, norm=None)
-            self._freqSignal = 1/len(self._freqSignal)*self._freqSignal
-            self._numSamples = len(self._timeSignal)  # [-] number of samples
-            self._fftDegree = np.log2(self._numSamples)  # [-] size parameter
-            # [s] signal time lenght
-            self._timeLength = self.numSamples / self.samplingRate
-            # [s] time vector (x axis)
-            self._timeVector = np.linspace(0, self.timeLength
-                                           - (1/self.samplingRate),
->>>>>>> 82bdded9
                                            self.numSamples)
             # [Hz] frequency vector (x axis)
             self._freqVector = np.linspace(0, (self.numSamples - 1) *
@@ -567,22 +503,13 @@
                                            (2*self.numSamples),
                                            (self.numSamples/2)+1
                                            if self.numSamples % 2 == 0
-<<<<<<< HEAD
-                                           else (self.numSamples + 1)/2)
-            self._do_conform_channels()
-=======
                                            else (self.numSamples+1)/2)
             self.channels.conform_to(self)
->>>>>>> 82bdded9
         else:
             raise TypeError('Input array must be a numpy ndarray')
         return
 
-<<<<<<< HEAD
-    @property
-=======
-    @property  # when freqSignal is called returns the normalized ndarray
->>>>>>> 82bdded9
+    @property
     def freqSignal(self):
         return self._freqSignal
 
@@ -592,15 +519,10 @@
             if self.size_check(newSignal) == 1:
                 newSignal = np.array(newSignal, ndmin=2).T
             self._freqSignal = np.array(newSignal)
-<<<<<<< HEAD
-=======
-            # self._timeSignal = np.fft.irfft(len(self._freqSignal)*self._freqSignal,axis=0,norm=None) # bug fix for frf stuff
->>>>>>> 82bdded9
             self._timeSignal = np.fft.irfft(self._freqSignal,
                                             axis=0, norm=None)
             self._numSamples = len(self.timeSignal)  # [-] number of samples
             self._fftDegree = np.log2(self.numSamples)  # [-] size parameter
-<<<<<<< HEAD
             self._timeLength = self.numSamples/self.samplingRate
             self._timeVector = np.arange(0, self.timeLength,
                                          1/self.samplingRate)
@@ -610,22 +532,7 @@
                                            (self.numSamples/2) + 1
                                            if self.numSamples % 2 == 0
                                            else (self.numSamples+1)/2)
-            self._do_conform_channels()
-=======
-            # [s] signal time lenght
-            self._timeLength = self.numSamples/self.samplingRate
-            # [s] time vector
-            self._timeVector = np.arange(0, self.timeLength,
-                                         1/self.samplingRate)
-            # [Hz] frequency vector
-            self._freqVector = np.linspace(0, (self.numSamples-1) *
-                                           self.samplingRate /
-                                           (2*self.numSamples),
-                                           (self.numSamples/2)+1
-                                           if self.numSamples % 2 == 0
-                                           else (self.numSamples+1)/2)
             self.channels.conform_to(self)
->>>>>>> 82bdded9
         else:
             raise TypeError('Input array must be a numpy ndarray')
         return
@@ -848,34 +755,9 @@
             raise IndexError('chIndex greater than channels number')
         return
 
-<<<<<<< HEAD
     def save_mat(self, filename=time.ctime(time.time())):
         mySigObj = vars(self)
         sio.savemat(filename, _to_dict(mySigObj), format='5')
-
-    def _do_conform_channels(self):
-        dCh = self.num_channels() - len(self.channels)
-        if dCh > 0:
-            for i in range(0, dCh):
-                self.channels.append(
-                        ChannelObj(name='Channel '
-                                   + str(i + self.num_channels())))
-        if dCh < 0:
-            for i in range(0, -dCh):
-                self.channels.pop(-1)
-
-    def _do_rename_channels(self):
-        for chIndex in range(self.num_channels()):
-            print(chIndex)
-            newname = 'Channel '+str(chIndex+1)
-            print(newname)
-            self.channels[chIndex].name = newname
-            print(self.channels[chIndex].name)
-=======
-    def save_mat(self,filename=time.ctime(time.time())):
-        mySigObj = vars(self)            
-        sio.savemat(filename,_to_dict(mySigObj),format='5')
->>>>>>> 82bdded9
 
     def __truediv__(self, other):
         """
@@ -891,15 +773,6 @@
         if self.num_channels() > 1:
             if other.num_channels() > 1:
                 if other.num_channels() != self.num_channels():
-<<<<<<< HEAD
-                    raise ValueError("Both signal-like objects must have\
-                                     the same number of channels.")
-                result_freqSignal = np.zeros(self.freqSignal.shape,
-                                             dtype=np.complex_)
-                for channel in range(other.num_channels()):
-                    result_freqSignal[:, channel]\
-                        = self.freqSignal[:, channel]\
-=======
                     raise ValueError("Both signal-like objects must have the \
                                      same number of channels.")
                 result_freqSignal = np.zeros(self.freqSignal.shape,
@@ -907,28 +780,19 @@
                 for channel in range(other.num_channels()):
                     result.freqSignal[:, channel] = \
                         self.freqSignal[:, channel] \
->>>>>>> 82bdded9
                         / other.freqSignal[:, channel]
                 result.freqSignal = result_freqSignal
             else:
                 result_freqSignal = np.zeros(self.freqSignal.shape,
                                              dtype=np.complex_)
                 for channel in range(self.num_channels()):
-<<<<<<< HEAD
-                    result_freqSignal[:, channel]\
-                        = self.freqSignal[:, channel]\
-=======
                     result_freqSignal[:, channel] = \
                         self.freqSignal[:, channel] \
->>>>>>> 82bdded9
                         / other.freqSignal[:, 0]
                 result.freqSignal = result_freqSignal
         else:
             result.freqSignal = self.freqSignal / other.freqSignal
-<<<<<<< HEAD
-=======
             result.channels = self.channels / other.channels
->>>>>>> 82bdded9
         return result
 
     def __add__(self, other):
