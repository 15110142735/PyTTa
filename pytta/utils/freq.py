"""

This utility provides frequency and fractional octave frequency bands functionalities.

For syntax purposes you should start with:
	
	>>> from pytta import utils as utils

Available functions:
	
	>>> utils.freq_to_band(freq, nthOct, ref, base)
	>>> utils.fractional_octave_frequencies(nthOct = 3, freqRange = (20., 20000.), refFreq = 1000., base = 10)
	>>> utils.normalize_frequencies(freqs, samplingRate = 44100)
	>>> utils.freqs_to_center_and_edges(freqs)
	>>> utils.filter_alpha(freq, alpha, nthOct = 3, plot = True)

For further information, check the docstrings for each function 
mentioned above.

Authors:
	João Vitor G. Paes joao.paes@eac.ufsm.br and
	Caroline Gaudeoso caroline.gaudeoso@eac.ufsm.br

"""

import numpy as np
from typing import Tuple

# Cálculo de bandas de oitava a partir de 1 kHz utilizando base 10 ou 2
__nominal_frequencies = np.array([
    0.1, 0.125, 0.16, 0.2, 0.25, 0.315, 0.4, 0.5, 0.6, 3., 0.8,
    1., 1.25, 1.6, 2., 2.5, 3.15, 4., 5., 6.3, 8., 10., 12.5, 16.,
    20., 25., 31.5, 40., 50., 63., 80., 100., 125., 160., 200., 250.,
    315., 400., 500., 630., 800., 1000., 1250., 1600., 2000., 2500.,
    3150., 4000., 5000., 6300., 8000., 10000., 12500., 16000., 20000.
])


def freq_to_band(freq: float, nthOct: int, ref: float, base: int) -> int:
    """
    Band number from frequency value.

    Parameters
    ----------
    freq : float
        The frequency value.
    nthOct : int
        How many bands per octave.
    ref : float
        Frequency of reference, or band number 0.
    base : int
        Either 10 or 2.

    Raises
    ------
    ValueError
        If base is not 10 nor 2 raises value error.

    Returns
    -------
    int
        The band number from center.

    """
    if base == 10:
        log = np.log10
        factor = 3 / 10
    elif base == 2:
        log = np.log2
        factor = 1
    else:
        raise ValueError(f"freq_to_band: unknown base value.")
    return int(np.round(log(freq / ref) * (nthOct / factor)))


def fractional_octave_frequencies(nthOct: int = 3,
                                  freqRange: Tuple[float] = (20., 20000.),
                                  refFreq: float = 1000.,
                                  base: int = 10) -> np.ndarray:
    """
    Lower, center and upper frequency values of all bands within range.

    Parameters
    ----------
    nthOct : int, optional
        bands of octave/nthOct. The default is 3.
    freqRange : Tuple[float], optional
        frequency range. These frequencies are inside the lower and higher band, respectively.
        The default is (20., 20000.).
    refFreq : float, optional
        Center frequency of center band. The default is 1000..
    base : int, optional
        Either 10 or 2. The default is 10.

    Returns
    -------
    freqs : numpy.ndarray
        Array with shape (N, 3).

    """
    if base == 10:
        factor = 3 / 10
    elif base == 2:
        factor = 1
    minFreq, maxFreq = freqRange
    minBand = freq_to_band(minFreq, nthOct, refFreq, base)
    maxBand = freq_to_band(maxFreq, nthOct, refFreq, base)
    bands = np.arange(minBand, maxBand + 1)
    freqs = np.zeros((len(bands), 3))
    nthOct = 1 / nthOct
    for k, band in enumerate(bands):
        dummy = refFreq * base ** (band * nthOct * factor)
        dummy = np.sqrt((__nominal_frequencies - dummy) ** 2)
        center = __nominal_frequencies[np.argmin(dummy)]
        lower = center / base ** (nthOct * factor / 2)
        upper = center * base ** (nthOct * factor / 2)
        freqs[k, :] = [lower, center, upper]
    return freqs


def normalize_frequencies(freqs: np.ndarray,
                          samplingRate: int = 44100) -> np.ndarray:
    """
    Normalize frequencies for any sampling rate.

    Parameters
    ----------
    freqs : np.ndarray
        DESCRIPTION.
    samplingRate : int, optional
        DESCRIPTION. The default is 44100.

    Returns
    -------
    TYPE
        DESCRIPTION.

    """
    nyq = samplingRate // 2
    return freqs / nyq


def freqs_to_center_and_edges(freqs: np.ndarray) -> Tuple[np.ndarray]:
    """
    Separate the array returned from `fractional_octave_frequencies`.

    The returned arrays corresponde to the center and edge frequencies of
    the fractional octave bands

    Parameters
    ----------
    freqs : np.ndarray
        Array returned from `fractional_octave_frequencies`.

    Returns
    -------
    center : np.ndarray
        Center frequencies of the bands.
    edges : np.ndarray
        Edge frequencies (lower and upper) of the bands.

    """
    center = freqs[:, 1].T
    edges = np.array([freqs[:, 0], freqs[:, 2]]).T
    return center, edges


def filter_alpha(freq: np.array, alpha: np.array, nthOct: int = 3):
	"""filter_alpha
<<<<<<< HEAD

    >>> center, result = filter_alpha(freq, alpha, nthOct = 1) # filter to one octave band
    
    Filter sound absorption coefficient into octave bands.
=======
	
	Filter sound absorption coefficient into octave bands.
>>>>>>> f5b49d59
    
	>>> center, result = filter_alpha(freq, alpha, nthOct = 1, plot = True)
    			   
    :param freq: the frequency values.
    :type freq: np.array
 	
    :param alpha: the sound absorption coefficient you would like to filter.
    :type alpha: np.array
 	
    :param nthOct: bands of octave/nthOct. The default is 3.
    :type nthOct: int, optional
<<<<<<< HEAD
=======
 	
    :param plot: do you want the fuction to plot the results? Default is True.
    :type plot: bool, optional
>>>>>>> f5b49d59

    :return: the center frequency for each band and the filtered sound absorption coefficient.
    :rtype: np.array
	
	""" 	
		
	bands = fractional_octave_frequencies(nthOct=nthOct)
	result = np.array([0], float)
	
	# Compute the acoustic absorption coefficient per octave band
	for a in np.arange(1,len(bands)):
		result = np.append(result, 0) #band[a] = 0
		idx = np.argwhere((freq >= bands[a,0]) & (freq < bands[a,2]))
		# If there is no 'alpha' point in this band
		if (len(idx)==0):
			print('Warning: no point found in band centered at',bands[a,1])
		# If there is only 1 'alpha' point in this band
		elif (len(idx)==1):
			print('Warning: only one point found in band centered at ',bands[a,1])
			result[a] = alpha[idx]
		# If there is more than 1 'alpha' point in this band
		elif (len(idx)>1):
			for b in np.arange(len(idx)-1):
				result[a] = result[a] + (freq[idx[0]+b] - freq[idx[0] + b-1])*abs(alpha[idx[1]+b] + alpha[idx[0]+b-1]) / 2
			result[a] = result[a]/(freq[idx[len(idx)-1]] - freq[idx[0]])

	return bands[:,1], result

# ref: one_third_octave - Copyleft 2007-2011 luc.jaouen@matelys.com<|MERGE_RESOLUTION|>--- conflicted
+++ resolved
@@ -167,17 +167,10 @@
 
 def filter_alpha(freq: np.array, alpha: np.array, nthOct: int = 3):
 	"""filter_alpha
-<<<<<<< HEAD
 
     >>> center, result = filter_alpha(freq, alpha, nthOct = 1) # filter to one octave band
     
     Filter sound absorption coefficient into octave bands.
-=======
-	
-	Filter sound absorption coefficient into octave bands.
->>>>>>> f5b49d59
-    
-	>>> center, result = filter_alpha(freq, alpha, nthOct = 1, plot = True)
     			   
     :param freq: the frequency values.
     :type freq: np.array
@@ -187,12 +180,6 @@
  	
     :param nthOct: bands of octave/nthOct. The default is 3.
     :type nthOct: int, optional
-<<<<<<< HEAD
-=======
- 	
-    :param plot: do you want the fuction to plot the results? Default is True.
-    :type plot: bool, optional
->>>>>>> f5b49d59
 
     :return: the center frequency for each band and the filtered sound absorption coefficient.
     :rtype: np.array
