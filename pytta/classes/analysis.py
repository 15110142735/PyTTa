--- conflicted
+++ resolved
@@ -1,10 +1,7 @@
 # -*- coding: utf-8 -*-
 
 from pytta.classes.filter import fractional_octave_frequencies as FOF
-<<<<<<< HEAD
-=======
 import matplotlib.pyplot as plt
->>>>>>> 176c1209
 import numpy as np
 import time
 
@@ -23,49 +20,29 @@
     def __init__(self,
                 anType,
                 nthOct,
-<<<<<<< HEAD
-                bandMin,
-                bandMax,
-=======
                 minBand,
                 maxBand,
->>>>>>> 176c1209
                 data,
                 comment='No comments.'):
         self.anType = anType
         self.nthOct = nthOct
-<<<<<<< HEAD
-        self.bandMin = bandMin
-        self.bandMax = bandMax
-=======
         self.minBand = minBand
         self.maxBand = maxBand
->>>>>>> 176c1209
         self.data = data
         self.comment = comment
         return
 
     def __str__(self):
         return ('1/{} octave band {} '.format(self.nthOct, self.anType) +
-<<<<<<< HEAD
-            'analysis from the {} [Hz] to the '.format(self.bandMin) +
-            '{} [Hz] band.'.format(self.bandMax))
-=======
             'analysis from the {} [Hz] to the '.format(self.minBand) +
             '{} [Hz] band.'.format(self.maxBand))
->>>>>>> 176c1209
 
     def __repr__(self):
         return (f'{self.__class__.__name__}('
                 f'anType={self.anType!r}, '
                 f'nthOct={self.nthOct!r}, '
-<<<<<<< HEAD
-                f'bandMin={self.bandMin!r}, '
-                f'bandMax={self.bandMax!r}, '
-=======
                 f'minBand={self.minBand!r}, '
                 f'maxBand={self.maxBand!r}, '
->>>>>>> 176c1209
                 f'data={self.data!r}, '
                 f'comment={self.comment!r})')
 
@@ -74,10 +51,6 @@
         raise NotImplementedError
 
     def __sub__(self, other):
-<<<<<<< HEAD
-        # check for min/max bands
-        raise NotImplementedError
-=======
         if other.range != self.range:
             raise ValueError("Can't subtract! Both Analysis have different " +
                              "band limits.")
@@ -85,7 +58,6 @@
                           minBand=self.minBand, maxBand=self.maxBand,
                           data=self.data-other.data)
         return result
->>>>>>> 176c1209
 
     def __mul__(self, other):
         # check for min/max bands
@@ -132,31 +104,21 @@
                                 "{} to {} bands".format(self.nthOct, new) +
                                 "per octave")
             else:
-<<<<<<< HEAD
-                # TO DO: convertion calculation
-                pass
-=======
                 raise NotImplementedError('Conversion between different ' +
                                           'nthOct not implemented yet.')
->>>>>>> 176c1209
         else:
             self._nthOct = new
         return
 
 
     @property
-    def bandMin(self):
+    def minBand(self):
         """
         """
         return self._bandMin
 
-<<<<<<< HEAD
-    @bandMin.setter
-    def bandMin(self, new):
-=======
     @minBand.setter
     def minBand(self, new):
->>>>>>> 176c1209
         if type(new) is not int and type(new) is not float:
             raise TypeError("Frequency range values must \
                             be either int or float.")
@@ -164,24 +126,17 @@
         return
 
     @property
-    def bandMax(self):
+    def maxBand(self):
         """
         """
         return self._bandMax
 
-<<<<<<< HEAD
-    @bandMax.setter
-    def bandMax(self, new):
-=======
     @maxBand.setter
     def maxBand(self, new):
->>>>>>> 176c1209
         if type(new) is not int and type(new) is not float:
             raise TypeError("Frequency range values must \
                             be either int or float.")
         self._bandMax = new
-<<<<<<< HEAD
-=======
         return
     
     @property
@@ -212,38 +167,7 @@
         # ...
         self._data = np.array(newData)
         self._bands = bands[:,1]
->>>>>>> 176c1209
-        return
-
-    @property
-    def data(self):
-        """
-        """
-<<<<<<< HEAD
-        return self._data
-
-    @data.setter
-    def data(self, newData):
-        bands = FOF(nthOct=self.nthOct,
-                    minFreq=self.bandMin,
-                    maxFreq=self.bandMax)
-        if not isinstance(newData, list) and not isinstance(newData, np.ndarray):
-            raise TypeError("'data' must be provided as a list or " +
-                            "numpy ndarray.")
-        elif len(newData) != len(bands):
-            raise ValueError("Provided 'data' has different number of bands " +
-                             "then the existant bands betwen " +
-                             "{} and {} [Hz].".format(self.bandMin,
-                                                      self.bandMax))
-        
-        # ...
-        self._data = 0
-        self._bands = bands
-        return
-=======
-        return self._bands
-
->>>>>>> 176c1209
+        return
 
     @property
     def bands(self):
